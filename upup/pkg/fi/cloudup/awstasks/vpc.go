/*
Copyright 2016 The Kubernetes Authors.

Licensed under the Apache License, Version 2.0 (the "License");
you may not use this file except in compliance with the License.
You may obtain a copy of the License at

    http://www.apache.org/licenses/LICENSE-2.0

Unless required by applicable law or agreed to in writing, software
distributed under the License is distributed on an "AS IS" BASIS,
WITHOUT WARRANTIES OR CONDITIONS OF ANY KIND, either express or implied.
See the License for the specific language governing permissions and
limitations under the License.
*/

package awstasks

import (
	"fmt"

	"github.com/aws/aws-sdk-go/aws"
	"github.com/aws/aws-sdk-go/service/ec2"
	"github.com/golang/glog"
	"k8s.io/apimachinery/pkg/util/validation/field"
	"k8s.io/kops/pkg/featureflag"
	"k8s.io/kops/upup/pkg/fi"
	"k8s.io/kops/upup/pkg/fi/cloudup/awsup"
	"k8s.io/kops/upup/pkg/fi/cloudup/cloudformation"
	"k8s.io/kops/upup/pkg/fi/cloudup/terraform"
)

//go:generate fitask -type=VPC
type VPC struct {
	Name      *string
	Lifecycle *fi.Lifecycle

	ID                 *string
	CIDR               *string
	EnableDNSHostnames *bool
	EnableDNSSupport   *bool

	// Shared is set if this is a shared VPC
	Shared *bool

	Tags map[string]string
}

var _ fi.CompareWithID = &VPC{}

func (e *VPC) CompareWithID() *string {
	return e.ID
}

func (e *VPC) Find(c *fi.Context) (*VPC, error) {
	cloud := c.Cloud.(awsup.AWSCloud)

	request := &ec2.DescribeVpcsInput{}

	if fi.StringValue(e.ID) != "" {
		request.VpcIds = []*string{e.ID}
	} else {
		request.Filters = cloud.BuildFilters(e.Name)
	}

	response, err := cloud.EC2().DescribeVpcs(request)
	if err != nil {
		return nil, fmt.Errorf("error listing VPCs: %v", err)
	}
	if response == nil || len(response.Vpcs) == 0 {
		return nil, nil
	}

	if len(response.Vpcs) != 1 {
		return nil, fmt.Errorf("found multiple VPCs matching tags")
	}
	vpc := response.Vpcs[0]
	actual := &VPC{
		ID:   vpc.VpcId,
		CIDR: vpc.CidrBlock,
		Name: findNameTag(vpc.Tags),
		Tags: intersectTags(vpc.Tags, e.Tags),
	}

	glog.V(4).Infof("found matching VPC %v", actual)

	if actual.ID != nil {
		request := &ec2.DescribeVpcAttributeInput{VpcId: actual.ID, Attribute: aws.String(ec2.VpcAttributeNameEnableDnsSupport)}
		response, err := cloud.EC2().DescribeVpcAttribute(request)
		if err != nil {
			return nil, fmt.Errorf("error querying for dns support: %v", err)
		}
		actual.EnableDNSSupport = response.EnableDnsSupport.Value
	}

	if actual.ID != nil {
		request := &ec2.DescribeVpcAttributeInput{VpcId: actual.ID, Attribute: aws.String(ec2.VpcAttributeNameEnableDnsHostnames)}
		response, err := cloud.EC2().DescribeVpcAttribute(request)
		if err != nil {
			return nil, fmt.Errorf("error querying for dns support: %v", err)
		}
		actual.EnableDNSHostnames = response.EnableDnsHostnames.Value
	}

	// Prevent spurious comparison failures
	actual.Shared = e.Shared
	if e.ID == nil {
		e.ID = actual.ID
	}
	actual.Lifecycle = e.Lifecycle
	actual.Name = e.Name // Name is part of Tags

	return actual, nil
}

func (s *VPC) CheckChanges(a, e, changes *VPC) error {
	if a == nil {
		if e.CIDR == nil {
			// TODO: Auto-assign CIDR?
			return fi.RequiredField("CIDR")
		}
	}
	if a != nil {
		if changes.CIDR != nil {
			// TODO: Do we want to destroy & recreate the VPC?
			return fi.FieldIsImmutable(e.CIDR, a.CIDR, field.NewPath("CIDR"))
		}
	}
	return nil
}

func (e *VPC) Run(c *fi.Context) error {
	return fi.DefaultDeltaRunMethod(e, c)
}

func (_ *VPC) RenderAWS(t *awsup.AWSAPITarget, a, e, changes *VPC) error {
	shared := fi.BoolValue(e.Shared)
	if shared {
		// Verify the VPC was found and matches our required settings
		if a == nil {
			return fmt.Errorf("VPC with id %q not found", fi.StringValue(e.ID))
		}

		if changes != nil && changes.EnableDNSSupport != nil {
			if featureflag.VPCSkipEnableDNSSupport.Enabled() {
				glog.Warningf("VPC did not have EnableDNSSupport=true, but ignoring because of VPCSkipEnableDNSSupport feature-flag")
			} else {
				// TODO: We could easily just allow kops to fix this...
				return fmt.Errorf("VPC with id %q was set to be shared, but did not have EnableDNSSupport=true.", fi.StringValue(e.ID))
			}
		}
	}

	if a == nil {
		glog.V(2).Infof("Creating VPC with CIDR: %q", *e.CIDR)

		request := &ec2.CreateVpcInput{
			CidrBlock: e.CIDR,
		}

		response, err := t.Cloud.EC2().CreateVpc(request)
		if err != nil {
			return fmt.Errorf("error creating VPC: %v", err)
		}

		e.ID = response.Vpc.VpcId
	}

	if changes.EnableDNSSupport != nil {
		request := &ec2.ModifyVpcAttributeInput{
			VpcId:            e.ID,
			EnableDnsSupport: &ec2.AttributeBooleanValue{Value: changes.EnableDNSSupport},
		}

		_, err := t.Cloud.EC2().ModifyVpcAttribute(request)
		if err != nil {
			return fmt.Errorf("error modifying VPC attribute: %v", err)
		}
	}

	if changes.EnableDNSHostnames != nil {
		request := &ec2.ModifyVpcAttributeInput{
			VpcId:              e.ID,
			EnableDnsHostnames: &ec2.AttributeBooleanValue{Value: changes.EnableDNSHostnames},
		}

		_, err := t.Cloud.EC2().ModifyVpcAttribute(request)
		if err != nil {
			return fmt.Errorf("error modifying VPC attribute: %v", err)
		}
	}

	return t.AddAWSTags(*e.ID, e.Tags)
}

type terraformVPC struct {
	CIDR               *string           `json:"cidr_block,omitempty"`
	EnableDNSHostnames *bool             `json:"enable_dns_hostnames,omitempty"`
	EnableDNSSupport   *bool             `json:"enable_dns_support,omitempty"`
	Tags               map[string]string `json:"tags,omitempty"`
}

func (_ *VPC) RenderTerraform(t *terraform.TerraformTarget, a, e, changes *VPC) error {
	if err := t.AddOutputVariable("vpc_id", e.TerraformLink()); err != nil {
		return err
	}

	shared := fi.BoolValue(e.Shared)
	if shared {
		// Not terraform owned / managed
		// We won't apply changes, but our validation (kops update) will still warn
		return nil
	}

<<<<<<< HEAD
	if err := t.AddOutputVariable("vpc_cidr_block", terraform.LiteralProperty("aws_vpc", *e.Name, "cidr_block")); err != nil {
		// TODO: Should we try to output vpc_cidr_block for shared vpcs?
		return err
	}

	if len(e.AdditionalCIDR) != 0 {
		// https://github.com/terraform-providers/terraform-provider-aws/issues/3403
		return fmt.Errorf("terraform does not support AdditionalCIDRs on VPCs")
	}

=======
>>>>>>> ba93282c
	tf := &terraformVPC{
		CIDR:               e.CIDR,
		Tags:               e.Tags,
		EnableDNSHostnames: e.EnableDNSHostnames,
		EnableDNSSupport:   e.EnableDNSSupport,
	}

	return t.RenderResource("aws_vpc", *e.Name, tf)
}

func (e *VPC) TerraformLink() *terraform.Literal {
	shared := fi.BoolValue(e.Shared)
	if shared {
		if e.ID == nil {
			glog.Fatalf("ID must be set, if VPC is shared: %s", e)
		}

		glog.V(4).Infof("reusing existing VPC with id %q", *e.ID)
		return terraform.LiteralFromStringValue(*e.ID)
	}

	return terraform.LiteralProperty("aws_vpc", *e.Name, "id")
}

type cloudformationVPC struct {
	CidrBlock          *string             `json:"CidrBlock,omitempty"`
	EnableDnsHostnames *bool               `json:"EnableDnsHostnames,omitempty"`
	EnableDnsSupport   *bool               `json:"EnableDnsSupport,omitempty"`
	Tags               []cloudformationTag `json:"Tags,omitempty"`
}

func (_ *VPC) RenderCloudformation(t *cloudformation.CloudformationTarget, a, e, changes *VPC) error {
	shared := fi.BoolValue(e.Shared)
	if shared {
		// Not cloudformation owned / managed
		// We won't apply changes, but our validation (kops update) will still warn
		return nil
	}

	tf := &cloudformationVPC{
		CidrBlock:          e.CIDR,
		EnableDnsHostnames: e.EnableDNSHostnames,
		EnableDnsSupport:   e.EnableDNSSupport,
		Tags:               buildCloudformationTags(e.Tags),
	}

	return t.RenderResource("AWS::EC2::VPC", *e.Name, tf)
}

func (e *VPC) CloudformationLink() *cloudformation.Literal {
	shared := fi.BoolValue(e.Shared)
	if shared {
		if e.ID == nil {
			glog.Fatalf("ID must be set, if VPC is shared: %s", e)
		}

		glog.V(4).Infof("reusing existing VPC with id %q", *e.ID)
		return cloudformation.LiteralString(*e.ID)
	}

	return cloudformation.Ref("AWS::EC2::VPC", *e.Name)
}<|MERGE_RESOLUTION|>--- conflicted
+++ resolved
@@ -211,8 +211,7 @@
 		// We won't apply changes, but our validation (kops update) will still warn
 		return nil
 	}
-
-<<<<<<< HEAD
+  
 	if err := t.AddOutputVariable("vpc_cidr_block", terraform.LiteralProperty("aws_vpc", *e.Name, "cidr_block")); err != nil {
 		// TODO: Should we try to output vpc_cidr_block for shared vpcs?
 		return err
@@ -223,8 +222,6 @@
 		return fmt.Errorf("terraform does not support AdditionalCIDRs on VPCs")
 	}
 
-=======
->>>>>>> ba93282c
 	tf := &terraformVPC{
 		CIDR:               e.CIDR,
 		Tags:               e.Tags,
